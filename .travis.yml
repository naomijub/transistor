--- conflicted
+++ resolved
@@ -23,9 +23,6 @@
     - cargo run --example documents
     - cargo run --example document_by_id
     - cargo run --example simple_query
-<<<<<<< HEAD
     - cargo run --example query_error
-=======
     - cargo run --example complex_query
-    - cargo run --example limit_offset_query
->>>>>>> 336ce813
+    - cargo run --example limit_offset_query