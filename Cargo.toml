--- conflicted
+++ resolved
@@ -19,11 +19,7 @@
 
 [dependencies]
 reqwest = { version = "0.10.6", features = ["blocking"] }
-<<<<<<< HEAD
 edn-rs = { version = "0.16.5", features = ["async"]}
-=======
-edn-rs = { version = "0.16.2", features = ["async"]}
->>>>>>> 6de74019
 mockito = {version = "0.26", optional = true }
 chrono = "0.4"
 futures = {version = "0.3.5", optional = true }
