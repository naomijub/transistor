--- conflicted
+++ resolved
@@ -14,12 +14,7 @@
 
 [dependencies]
 reqwest = { version = "0.10.6", features = ["blocking"] }
-<<<<<<< HEAD
 edn-rs = "0.8.2"
-=======
-edn-rs = "0.6.2"
-grok = "1.1"
->>>>>>> 6be7a22a
 
 [dev-dependencies]
 mockito = "0.26"